--- conflicted
+++ resolved
@@ -56,10 +56,9 @@
         address pauser;
 
         mapping(address => bool) minters;
-<<<<<<< HEAD
 
         address bridge;
-=======
+
         mapping(address => bool) claimers;
 
         /// Increments with each cross chain operation and should be part of the payload
@@ -67,7 +66,6 @@
 
         /// Maximum fee to apply on mints
         uint256 maximumFee;
->>>>>>> d176bd90
     }
 
     // keccak256(abi.encode(uint256(keccak256("lombardfinance.storage.LBTC")) - 1)) & ~bytes32(uint256(0xff))
@@ -170,14 +168,8 @@
      * @dev Only callable by whitelisted minters
      */ 
     function mint(address to, uint256 amount) external {
-<<<<<<< HEAD
-        if(!_getLBTCStorage().minters[_msgSender()]) {
-            revert UnauthorizedAccount(_msgSender());
-        }
-=======
         _onlyMinter(_msgSender());
 
->>>>>>> d176bd90
         _mint(to, amount);
     }
 
@@ -306,10 +298,10 @@
         }
 
         // proof validation
-        if ($.usedProofs[payloadHash]) {
+        if ($.usedPayloads[payloadHash]) {
             revert PayloadAlreadyUsed();
         }
-        $.usedProofs[payloadHash] = true;
+        $.usedPayloads[payloadHash] = true;
         Consortium($.consortium).checkProof(payloadHash, proof);
 
         // Actually mint
@@ -423,141 +415,6 @@
         return _getLBTCStorage().symbol;
     }
 
-<<<<<<< HEAD
-=======
-    // --- Bridge ---
-
-    function depositToBridge(bytes32 toChain, bytes32 toAddress, uint64 amount) external nonReentrant {
-        bytes32 toContract = getDestination(toChain);
-
-        if (toContract == bytes32(0)) {
-            revert UnknownDestination();
-        }
-
-        if (toAddress == bytes32(0)) {
-            revert ZeroAddress();
-        }
-
-        _deposit(toChain, toContract, toAddress, amount);
-    }
-
-    /**
-     * @dev LBTC on source and destination chains are linked with independent supplies.
-     * Burns tokens on source chain (to later mint on destination chain).
-     * @param toChain one of many destination chain ID.
-     * @param toAddress claimer of 'amount' on destination chain.
-     * @param amount amount of tokens to be bridged.
-     */
-    function _deposit(bytes32 toChain, bytes32 toContract, bytes32 toAddress, uint64 amount) internal {
-        LBTCStorage storage $ = _getLBTCStorage();
-        // relative fee
-        uint256 fee = FeeUtils.getRelativeFee(amount, getDepositRelativeCommission(toChain));
-        // absolute fee
-        fee += $.depositAbsoluteCommission[toChain];
-
-        if (fee >= amount) {
-            revert AmountLessThanCommission(fee);
-        }
-
-        address fromAddress = _msgSender();
-        _transfer(fromAddress, $.treasury, fee);
-        uint256 amountWithoutFee = amount - fee;
-        _burn(fromAddress, amountWithoutFee);
-
-        // prepare deposit payload
-        bytes32 uniqueActionData = bytes32($.crossChainOperationsNonce++);
-        bytes memory payload = abi.encodeWithSelector(
-            Actions.DEPOSIT_BRIDGE_ACTION, block.chainid, address(this), toChain, toContract, toAddress, amountWithoutFee, uniqueActionData
-        );
-
-        emit DepositToBridge(fromAddress, toAddress, sha256(payload), payload);
-    }
-
-    function withdrawFromBridge(
-        bytes calldata payload,
-        bytes calldata proof
-    ) external nonReentrant {
-        _withdraw(payload, proof);
-    }
-
-    function _withdraw(bytes calldata payload, bytes calldata proof) internal {
-        LBTCStorage storage $ = _getLBTCStorage();
-
-        // payload validation
-        if (bytes4(payload) != Actions.DEPOSIT_BRIDGE_ACTION) {
-            revert UnexpectedAction(bytes4(payload));
-        }
-        Actions.DepositBridgeAction memory action = Actions.depositBridge(payload[4:]);
-
-        if ($.destinations[bytes32(action.fromChain)] != bytes32(uint256(uint160(action.fromContract)))) {
-            revert UnknownOriginContract(action.toChain, action.toContract);
-        }
-
-        // proof validation
-        bytes32 payloadHash = sha256(payload);
-        if ($.usedPayloads[payloadHash]) {
-            revert PayloadAlreadyUsed();
-        }
-        Consortium($.consortium).checkProof(payloadHash, proof);
-        $.usedPayloads[payloadHash] = true;
-
-        // Actually mint
-        _mint(action.recipient, action.amount);
-
-        emit WithdrawFromBridge(action.recipient, payloadHash, payload);
-    }
-
-    function addDestination(bytes32 toChain, bytes32 toContract, uint16 relCommission, uint64 absCommission)
-        external
-        onlyOwner
-    {
-        if (toContract == bytes32(0)) {
-            revert ZeroContractHash();
-        }
-        if (toChain == bytes32(0)) {
-            revert ZeroChainId();
-        }
-
-        if (getDestination(toChain) != bytes32(0)) {
-            revert KnownDestination();
-        }
-        // do not allow 100% commission or higher values
-        FeeUtils.validateCommission(relCommission);
-
-        LBTCStorage storage $ = _getLBTCStorage();
-        $.destinations[toChain] = toContract;
-        $.depositRelativeCommission[toChain] = relCommission;
-        $.depositAbsoluteCommission[toChain] = absCommission;
-
-        emit DepositAbsoluteCommissionChanged(absCommission, toChain);
-        emit DepositRelativeCommissionChanged(relCommission, toChain);
-        emit BridgeDestinationAdded(toChain, toContract);
-    }
-
-    function removeDestination(bytes32 toChain) external onlyOwner {
-        LBTCStorage storage $ = _getLBTCStorage();
-        bytes32 toContract = $.destinations[toChain];
-        if (toContract == bytes32(0)) {
-            revert ZeroContractHash();
-        }
-        delete $.destinations[toChain];
-        delete $.depositRelativeCommission[toChain];
-        delete $.depositAbsoluteCommission[toChain];
-
-        emit DepositAbsoluteCommissionChanged(0, toChain);
-        emit DepositRelativeCommissionChanged(0, toChain);
-        emit BridgeDestinationRemoved(toChain, toContract);
-    }
-
-    /**
-     * @dev Get destination contract for chain id
-     * @param chainId Chain id of the destination chain
-     */
-    function getDestination(bytes32 chainId) public view returns (bytes32) {
-        return _getLBTCStorage().destinations[chainId];
-    }
-
->>>>>>> d176bd90
     function getTreasury() public view returns (address) {
         return _getLBTCStorage().treasury;
     }
@@ -719,7 +576,6 @@
         emit MinterUpdated(minter, _isMinter);
     }
 
-<<<<<<< HEAD
     function changeBridge(address newBridge) external onlyOwner {
         if(newBridge == address(0)) {
             revert ZeroAddress();
@@ -728,7 +584,8 @@
         address oldBridge = $.bridge;
         $.bridge = newBridge;
         emit BridgeChanged(oldBridge, newBridge);
-=======
+    }
+
     function _updateClaimer(address claimer, bool _isClaimer) internal {
         if (claimer == address(0)) {
             revert ZeroAddress();
@@ -798,7 +655,6 @@
         _mint($.treasury, fee);
 
         emit FeeCharged(fee, userSignature);
->>>>>>> d176bd90
     }
 
     /**
