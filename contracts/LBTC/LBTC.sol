--- conflicted
+++ resolved
@@ -15,7 +15,6 @@
 import {Consortium} from "../consortium/Consortium.sol";
 import {Actions} from "../libs/Actions.sol";
 import {EIP1271SignatureUtils} from "../libs/EIP1271SignatureUtils.sol";
-
 /**
  * @title ERC20 representation of Lombard Staked Bitcoin
  * @author Lombard.Finance
@@ -31,13 +30,9 @@
 {
     /// @custom:storage-location erc7201:lombardfinance.storage.LBTC
     struct LBTCStorage {
-<<<<<<< HEAD
-        /// @custom:oz-renamed-from usedProofs
+        /// @custom:oz-renamed-from usedPayloads
         mapping(bytes32 => bool) usedPayloads;
         
-=======
-        mapping(bytes32 => bool) usedProofs;
->>>>>>> b649c60e
         string name;
         string symbol;
         bool isWithdrawalsEnabled;
@@ -159,8 +154,6 @@
         _mint(to, amount);
     }
 
-<<<<<<< HEAD
-
     /** 
      * @notice Mint LBTC in batches
      * @param to The addresses to mint to
@@ -184,24 +177,17 @@
      * @param payload The message with the stake data
      * @param proof Signature of the consortium approving the mint
      */
-=======
-    /// @notice Mint LBTC using notary consortium proof
-    /// @param payload selector || ABI-encoded message
->>>>>>> b649c60e
     function mint(
         bytes calldata payload,
         bytes calldata proof
     ) public nonReentrant {
         // payload validation
-<<<<<<< HEAD
-        _notUsedPayload(payload);
-        if (bytes4(payload) != Actions.STAKE_ACTION) {
+        if (bytes4(payload) != Actions.DEPOSIT_BTC_ACTION) {
             revert UnexpectedAction(bytes4(payload));
         }
-        Actions.MintAction memory action = Actions.stake(payload[4:]);
+        Actions.DepositBtcAction memory action = Actions.depositBtc(payload[4:]);
 
         _validateAndMint(action.recipient, action.amount, action.amount, payload, proof);
-        _storePayload(payload);
     }
 
     /**
@@ -266,23 +252,17 @@
             _mintWithFee(mintPayload[i], proof[i], feePayload[i], userSignature[i]);
         }
     }
-=======
-        if (bytes4(payload) != Actions.DEPOSIT_BTC_ACTION) {
-            revert UnexpectedAction(bytes4(payload));
-        }
-        Actions.DepositBtcAction memory action = Actions.depositBtc(payload[4:]);
->>>>>>> b649c60e
 
     function _validateAndMint(address recipient, uint256 amountToMint, uint256 stakeAmount, bytes memory payload, bytes calldata proof) internal {
         LBTCStorage storage $ = _getLBTCStorage();
     
         // check proof validity
         bytes32 payloadHash = sha256(payload);
-        if ($.usedProofs[payloadHash]) {
+        if ($.usedPayloads[payloadHash]) {
             revert PayloadAlreadyUsed();
         }
         Consortium($.consortium).checkProof(payloadHash, proof);
-        $.usedProofs[payloadHash] = true;
+        $.usedPayloads[payloadHash] = true;
 
         // Confirm deposit against Bascule
         _confirmDeposit($, payloadHash, stakeAmount);
@@ -472,11 +452,11 @@
 
         // proof validation
         bytes32 payloadHash = sha256(payload);
-        if ($.usedProofs[payloadHash]) {
+        if ($.usedPayloads[payloadHash]) {
             revert PayloadAlreadyUsed();
         }
         Consortium($.consortium).checkProof(payloadHash, proof);
-        $.usedProofs[payloadHash] = true;
+        $.usedPayloads[payloadHash] = true;
 
         // Actually mint
         _mint(action.recipient, action.amount);
@@ -756,11 +736,10 @@
         bytes calldata userSignature
     ) internal nonReentrant {
         // mint payload validation
-        _notUsedPayload(mintPayload);
-        if (bytes4(mintPayload) != Actions.STAKE_ACTION) {
+        if (bytes4(mintPayload) != Actions.DEPOSIT_BTC_ACTION) {
             revert UnexpectedAction(bytes4(mintPayload));
         }
-        Actions.MintAction memory mintAction = Actions.stake(mintPayload[4:]);
+        Actions.DepositBtcAction memory mintAction = Actions.depositBtc(mintPayload[4:]);
 
         // fee payload validation
         if (bytes4(feePayload) != Actions.FEE_APPROVAL_ACTION) {
@@ -786,8 +765,6 @@
         // mint fee to treasury
         LBTCStorage storage $ = _getLBTCStorage();
         _mint($.treasury, feeAction.fee);
-
-        _storePayload(mintPayload);
     }
 
     /**
