// SPDX-License-Identifier: MIT
pragma solidity ^0.8.19;

import {SafeERC20} from "@openzeppelin/contracts/token/ERC20/utils/SafeERC20.sol";
import {IERC20Metadata} from "@openzeppelin/contracts/token/ERC20/extensions/IERC20Metadata.sol";
import {ERC20Upgradeable, IERC20} from "@openzeppelin/contracts-upgradeable/token/ERC20/ERC20Upgradeable.sol";
import {ERC20PausableUpgradeable} from "@openzeppelin/contracts-upgradeable/token/ERC20/extensions/ERC20PausableUpgradeable.sol";
import {Ownable2StepUpgradeable} from "@openzeppelin/contracts-upgradeable/access/Ownable2StepUpgradeable.sol";
import {ReentrancyGuardUpgradeable} from "@openzeppelin/contracts-upgradeable/utils/ReentrancyGuardUpgradeable.sol";
import { BitcoinUtils, OutputType } from "../libs/BitcoinUtils.sol";
import { Math } from "@openzeppelin/contracts/utils/math/Math.sol";

import "./ILBTC.sol";
import "../libs/OutputCodec.sol";
import "../libs/EIP1271SignatureUtils.sol";
import "../libs/EthereumVerifier.sol";
import "../libs/ProofParser.sol";

/**
 * @title ERC20 representation of Lombard Staked Bitcoin
 * @author Lombard.Finance
 * @notice The contracts is a part of Lombard.Finace protocol
 */
contract LBTC is ILBTC, ERC20PausableUpgradeable, Ownable2StepUpgradeable, ReentrancyGuardUpgradeable {

    /// @custom:storage-location erc7201:lombardfinance.storage.LBTC
    struct LBTCStorage {
        mapping(bytes32 => bool) usedProofs;

        string name;
        string symbol;

        bool isWithdrawalsEnabled;
        address consortium;
<<<<<<< HEAD
=======
        bool isWBTCEnabled;

        IERC20 wbtc;
        address treasury;
        mapping(uint256 => address) destinations;
        mapping(uint256 => uint16) depositCommission;
        mapping(bytes32 => bool) usedBridgeProofs;
        uint256 globalNonce;
>>>>>>> 72fc8e20
    }

    // keccak256(abi.encode(uint256(keccak256("lombardfinance.storage.LBTC")) - 1)) & ~bytes32(uint256(0xff))
    bytes32 private constant LBTC_STORAGE_LOCATION = 0xa9a2395ec4edf6682d754acb293b04902817fdb5829dd13adb0367ab3a26c700;
    uint16 public constant MAX_COMMISSION = 10000; // 100.00%

    function _getLBTCStorage() private pure returns (LBTCStorage storage $) {
        assembly {
            $.slot := LBTC_STORAGE_LOCATION
        }
    }

    /// @dev https://docs.openzeppelin.com/upgrades-plugins/1.x/writing-upgradeable#initializing_the_implementation_contract
    /// @custom:oz-upgrades-unsafe-allow constructor
    constructor() {
        _disableInitializers();
    }

    function __LBTC_init(string memory name_, string memory symbol_, address consortium_) internal onlyInitializing {
        _changeNameAndSymbol(name_, symbol_);
        _changeConsortium(consortium_);
    }

    function initialize(address consortium_) external initializer {
        __ERC20_init("LBTC", "LBTC");
        __ERC20Pausable_init();

        __Ownable_init(_msgSender());
        __Ownable2Step_init();

        __ReentrancyGuard_init();

        __LBTC_init("Lombard Staked Bitcoin", "LBTC", consortium_);
    }

    function pause() external onlyOwner {
        _pause();
    }

    function unpause() external onlyOwner {
        _unpause();
    }

    function toggleWithdrawals() external onlyOwner {
        LBTCStorage storage $ = _getLBTCStorage();
        $.isWithdrawalsEnabled = !$.isWithdrawalsEnabled;
        emit WithdrawalsEnabled($.isWithdrawalsEnabled);
    }

    function changeNameAndSymbol(string calldata name_, string calldata symbol_) external onlyOwner {
        _changeNameAndSymbol(name_, symbol_);
    }

    function _changeNameAndSymbol(string memory name_, string memory symbol_) internal {
        LBTCStorage storage $ = _getLBTCStorage();
        $.name = name_;
        $.symbol = symbol_;
        emit NameAndSymbolChanged(name_, symbol_);
    }

    function changeConsortium(address newVal) external onlyOwner {
        _changeConsortium(newVal);
    }

    function _changeConsortium(address newVal) internal {
        if (newVal == address(0)) {
            revert ZeroAddress();
        }
        LBTCStorage storage $ = _getLBTCStorage();
        emit ConsortiumChanged($.consortium, newVal);
        $.consortium = newVal;
    }

    function mint(
        bytes calldata data,
        bytes memory proofSignature
    ) external nonReentrant {
        LBTCStorage storage $ = _getLBTCStorage();

        bytes32 proofHash = keccak256(data);

        if ($.usedProofs[proofHash]) {
            revert ProofAlreadyUsed();
        }

        // we can trust data only if proof is signed by Consortium
        EIP1271SignatureUtils.checkSignature($.consortium, proofHash, proofSignature);
        // We can save the proof, because output with index in unique pair
        $.usedProofs[proofHash] = true;

        // parse deposit
        OutputWithPayload memory output = OutputCodec.decode(data);

        // verify chainId
        uint256 chainId = block.chainid;
        if (chainId != output.chainId) {
            revert BadChainId(chainId, output.chainId);
        }

        // verify amount
        if (output.amount == 0) {
            revert ZeroAmount();
        }

        _mint(output.to, uint256(output.amount));

        emit OutputProcessed(output.txId, output.index, proofHash);
    }

    /**
     * @dev Burns LBTC to initiate withdrawal of BTC to provided `scriptPubkey` with `amount`
     * 
     * @param scriptPubkey scriptPubkey for output
     * @param amount Amount of LBTC to burn
     */
    function burn(bytes calldata scriptPubkey, uint256 amount) external {
        OutputType outType = BitcoinUtils.getOutputType(scriptPubkey);

        if (outType == OutputType.UNSUPPORTED) {
            revert ScriptPubkeyUnsupported();
        }

        LBTCStorage storage $ = _getLBTCStorage();

        if (!$.isWithdrawalsEnabled) {
            revert WithdrawalsDisabled();
        }

        address fromAddress = address(_msgSender());
        _burn(fromAddress, amount);

        emit UnstakeRequest(
            fromAddress,
            scriptPubkey,
            amount
        );
    }

    function isUsed(bytes32 proof) external view returns (bool) {
        return _getLBTCStorage().usedProofs[proof];
    }

    function consortium() external view virtual returns (address) {
        return _getLBTCStorage().consortium;
    }

    /**
     * @dev Returns the number of decimals used to get its user representation.
     *
     * Because LBTC repsents BTC we use the same decimals.
     *
     */
    function decimals() public override view virtual returns (uint8) {
        return 8;
    }

    /**
     * @dev Returns the name of the token.
     */
    function name() public override view virtual returns (string memory) {
        return _getLBTCStorage().name;
    }

    /**
     * @dev Returns the symbol of the token, usually a shorter version of the
     * name.
     */
    function symbol() public override view virtual returns (string memory) {
        return _getLBTCStorage().symbol;
    }

    // --- Bridge ---
    function depositToBridge(uint256 toChain, address toAddress, uint256 amount) external override nonReentrant whenNotPaused {
        if (getDestination(toChain) != address(0)) {
            _depositEVM(toChain, toAddress, amount);
        } else revert UnknownDestination();
    }
    /**
     * @dev Tokens on source and destination chains are linked with independent supplies.
     * Burns tokens on source chain (to later mint on destination chain).
     * @param toChain one of many destination chain ID.
     * @param toAddress claimer of 'totalAmount' on destination chain.
     * @param totalAmount amout of tokens to be bridged.
     */
    function _depositEVM(uint256 toChain, address toAddress, uint256 totalAmount) internal {
        uint256 fee = Math.mulDiv(
            totalAmount,
            getDepositCommission(toChain),
            MAX_COMMISSION,
            Math.Rounding.Ceil
        );

        address fromAddress = msg.sender;
        _transfer(fromAddress, getTreasury(), fee);
        uint256 amountWithoutFee = totalAmount - fee;
        _burn(fromAddress, amountWithoutFee);

        emit DepositToBridge(
            toChain, fromAddress, toAddress, address(this),
            getDestination(toChain), amountWithoutFee, _incrementNonce());
    }

    function withdrawFromBridge(bytes calldata, /* encodedProof */ bytes calldata rawReceipt, bytes memory proofSignature) external override nonReentrant whenNotPaused {
        uint256 proofOffset;
        uint256 receiptOffset;
        assembly {
            proofOffset := add(0x4, calldataload(4))
            receiptOffset := add(0x4, calldataload(36))
        }
        /* we must parse and verify that tx and receipt matches */
        (EthereumVerifier.State memory state, EthereumVerifier.PegInType pegInType) = EthereumVerifier.parseTransactionReceipt(receiptOffset);

        if (state.chainId != block.chainid) {
            revert BadChainId(block.chainid, state.chainId);
        }

        ProofParser.Proof memory proof = ProofParser.parseProof(proofOffset);
        if (state.contractAddress == address(0)) {
            revert InvalidContractAddress();
        }

        if (getDestination(proof.chainId) != state.contractAddress) {
            revert EventFromUnknownContract();
        }
        if (state.contractAddress != state.fromToken) {
            revert BadFromToken();
        }

        state.receiptHash = keccak256(rawReceipt);
        proof.status = 0x01;
        proof.receiptHash = state.receiptHash;

        bytes32 proofHash;
        assembly {
            proofHash := keccak256(proof, 0x100)
        }

        LBTCStorage storage $ = _getLBTCStorage();


        // we can trust receipt only if proof is signed by consortium
        EIP1271SignatureUtils.checkSignature($.consortium, proofHash, proofSignature);

        if ($.usedBridgeProofs[proofHash]) {
            revert ProofAlreadyUsed();
        }
        $.usedBridgeProofs[proofHash] = true;

        _withdraw(state, pegInType);
    }

    function _withdraw(EthereumVerifier.State memory state, EthereumVerifier.PegInType pegInType) internal {
        if (pegInType == EthereumVerifier.PegInType.Bridged) {
            _mint(state.toAddress, state.totalAmount);
            emit WithdrawFromBridge(state.receiptHash, state.fromAddress, state.toAddress, state.fromToken, state.toToken, state.totalAmount);
        } else revert InvalidType();
    }


    function _incrementNonce() internal returns (uint256) {
        LBTCStorage storage $ = _getLBTCStorage();
        $.globalNonce += 1;
        return $.globalNonce;
    }

    function addDestination(uint256 toChain, address toToken, uint16 commission) external onlyOwner {
        if (toToken == address(0)) {
            revert ZeroAddress();
        }
        LBTCStorage storage $ = _getLBTCStorage();
        if ($.destinations[toChain] != address(0)) {
            revert KnownDestination();
        }
        $.destinations[toChain] = toToken;
        $.depositCommission[toChain] = commission;
        emit DepositCommissionChanged(commission, toChain);
        emit BridgeDestinationAdded(toChain, toToken);
    }

    function removeDestination(uint256 toChain) external onlyOwner {
        LBTCStorage storage $ = _getLBTCStorage();
        address toToken = $.destinations[toChain];
        if (toToken == address(0)) {
            revert ZeroAddress();
        }
        delete $.destinations[toChain];
        delete $.depositCommission[toChain];

        emit BridgeDestinationRemoved(toChain, toToken);
    }


    /**
     * @dev Get destination token for bridging for chainId
     *
     * @param chain Id of the destination chain
     */
    function getDestination(uint256 chain) public view returns (address) {
        return _getLBTCStorage().destinations[chain];
    }

    function getTreasury() public view returns (address) {
        return _getLBTCStorage().treasury;
    }

    function getDepositCommission(uint256 toChain)
    public
    view
    returns (uint16 commission)
    {
        LBTCStorage storage $ = _getLBTCStorage();
        commission = $.depositCommission[toChain];
    }

    function changeDepositCommission(uint16 newValue, uint256 chain)
    external
    onlyOwner
    {
        if (newValue > MAX_COMMISSION) {
            revert BadCommission();
        }
        LBTCStorage storage $ = _getLBTCStorage();
        $.depositCommission[chain] = newValue;
        emit DepositCommissionChanged(newValue, chain);
    }

    function changeTreasuryAddress(address newValue)
    external
    onlyOwner
    {
        if (newValue == address(0)) {
            revert ZeroAddress();
        }
        LBTCStorage storage $ = _getLBTCStorage();
        address prevValue = $.treasury;
        $.treasury = newValue;
        emit TreasuryAddressChanged(prevValue, newValue);
    }
}<|MERGE_RESOLUTION|>--- conflicted
+++ resolved
@@ -32,8 +32,6 @@
 
         bool isWithdrawalsEnabled;
         address consortium;
-<<<<<<< HEAD
-=======
         bool isWBTCEnabled;
 
         IERC20 wbtc;
@@ -42,7 +40,6 @@
         mapping(uint256 => uint16) depositCommission;
         mapping(bytes32 => bool) usedBridgeProofs;
         uint256 globalNonce;
->>>>>>> 72fc8e20
     }
 
     // keccak256(abi.encode(uint256(keccak256("lombardfinance.storage.LBTC")) - 1)) & ~bytes32(uint256(0xff))
