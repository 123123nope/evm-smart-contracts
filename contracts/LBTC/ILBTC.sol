// SPDX-License-Identifier: MIT
pragma solidity 0.8.24;

interface ILBTC {
    error ZeroAddress();
    error ZeroContractHash();
    error ZeroChainId();
    error WithdrawalsDisabled();
    error KnownDestination();
    error UnknownDestination();
    error ScriptPubkeyUnsupported();
    error AmountLessThanCommission(uint256 fee);
    error AmountBelowDustLimit(uint256 dustLimit);
    error InvalidDustFeeRate();
    error UnauthorizedAccount(address account);
    error UnexpectedAction(bytes4 action);
    error UnknownOriginContract(uint256 fromChainId, address fromContract);

    event PauserRoleTransferred(address indexed previousPauser, address indexed newPauser);
    event UnstakeRequest(address indexed fromAddress, bytes scriptPubKey, uint256 amount);
    event WithdrawalsEnabled(bool);
    event NameAndSymbolChanged(string name, string symbol);
    event ConsortiumChanged(address indexed prevVal, address indexed newVal);
    event BridgeDestinationAdded(bytes32 indexed toChain, bytes32 indexed toContract);
    event BridgeDestinationRemoved(bytes32 indexed toChain, bytes32 indexed toContract);
    event TreasuryAddressChanged(address indexed prevValue, address indexed newValue);
    event DepositAbsoluteCommissionChanged(uint64 newValue, bytes32 indexed toChain);
    event DepositRelativeCommissionChanged(uint16 newValue, bytes32 indexed toChain);
    event BurnCommissionChanged(uint64 indexed prevValue, uint64 indexed newValue);
    event DustFeeRateChanged(uint256 indexed oldRate, uint256 indexed newRate);
    event BasculeChanged(address indexed prevVal, address indexed newVal);
<<<<<<< HEAD
    
    event DepositToBridge(address indexed fromAddress, bytes32 indexed toAddress, bytes32 indexed payloadHash, bytes payload);
    event WithdrawFromBridge(address indexed recipient, bytes32 indexed payloadHash, bytes payload);
    event MintProofConsumed(address indexed recipient, bytes32 indexed payloadHash, bytes payload);
=======
    event MinterUpdated(address indexed minter, bool isMinter);
>>>>>>> 4795ab3c
}<|MERGE_RESOLUTION|>--- conflicted
+++ resolved
@@ -29,12 +29,9 @@
     event BurnCommissionChanged(uint64 indexed prevValue, uint64 indexed newValue);
     event DustFeeRateChanged(uint256 indexed oldRate, uint256 indexed newRate);
     event BasculeChanged(address indexed prevVal, address indexed newVal);
-<<<<<<< HEAD
-    
+    event MinterUpdated(address indexed minter, bool isMinter);
+
     event DepositToBridge(address indexed fromAddress, bytes32 indexed toAddress, bytes32 indexed payloadHash, bytes payload);
     event WithdrawFromBridge(address indexed recipient, bytes32 indexed payloadHash, bytes payload);
     event MintProofConsumed(address indexed recipient, bytes32 indexed payloadHash, bytes payload);
-=======
-    event MinterUpdated(address indexed minter, bool isMinter);
->>>>>>> 4795ab3c
 }