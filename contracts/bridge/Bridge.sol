--- conflicted
+++ resolved
@@ -526,22 +526,6 @@
         emit AdapterChanged(previousAdapter, newAdapter);
     }
 
-<<<<<<< HEAD
-=======
-    function _calcRelativeFee(
-        uint64 amount,
-        uint16 commission
-    ) internal pure returns (uint256 fee) {
-        return
-            Math.mulDiv(
-                amount,
-                commission,
-                FeeUtils.MAX_COMMISSION,
-                Math.Rounding.Ceil
-            );
-    }
-
->>>>>>> 5a615c7b
     function _getBridgeStorage()
         private
         pure
