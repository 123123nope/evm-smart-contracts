--- conflicted
+++ resolved
@@ -93,30 +93,18 @@
         RateLimits.Config[] memory _rateLimitConfigs,
         RateLimitDirection direction
     ) internal virtual {
-<<<<<<< HEAD
-        unchecked {
-            for (uint256 i = 0; i < _rateLimitConfigs.length; i++) {
-                RateLimits.Data storage rateLimit = direction ==
-                    RateLimitDirection.Outbound
-                    ? outboundRateLimits[_rateLimitConfigs[i].chainId]
-                    : inboundRateLimits[_rateLimitConfigs[i].chainId];
-
-                // Checkpoint the existing rate limit to not retroactively apply the new decay rate.
-                _checkAndUpdateRateLimit(
-                    _rateLimitConfigs[i].chainId,
-                    0,
-                    direction
-                );
-=======
         for (uint256 i = 0; i < _rateLimitConfigs.length; i++) {
-            RateLimit storage rateLimit = direction ==
+            RateLimits.Data storage rateLimit = direction ==
                 RateLimitDirection.Outbound
-                ? outboundRateLimits[_rateLimitConfigs[i].eid]
-                : inboundRateLimits[_rateLimitConfigs[i].eid];
+                ? outboundRateLimits[_rateLimitConfigs[i].chainId]
+                : inboundRateLimits[_rateLimitConfigs[i].chainId];
 
             // Checkpoint the existing rate limit to not retroactively apply the new decay rate.
-            _checkAndUpdateRateLimit(_rateLimitConfigs[i].eid, 0, direction);
->>>>>>> 002c3040
+            _checkAndUpdateRateLimit(
+                _rateLimitConfigs[i].chainId,
+                0,
+                direction
+            );
 
             // Does NOT reset the amountInFlight/lastUpdated of an existing rate limit.
             rateLimit.limit = _rateLimitConfigs[i].limit;
