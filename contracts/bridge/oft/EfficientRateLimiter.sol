--- conflicted
+++ resolved
@@ -15,25 +15,9 @@
     // Tracks rate limits for outbound transactions to a dstEid.
     mapping(uint32 dstEid => RateLimits.Data limit) public outboundRateLimits;
     // Tracks rate limits for inbound transactions from a srcEid.
-<<<<<<< HEAD
-    mapping(uint32 srcEid => RateLimit limit) public inboundRateLimits;
+    mapping(uint32 srcEid => RateLimits.Data limit) public inboundRateLimits;
     // Keeps track of all eids in case we need to halt and delete all entries.
     uint32[] internal eids;
-
-    /**
-     * @notice Rate Limit Configuration struct.
-     * @param dstEid The destination endpoint id.
-     * @param limit This represents the maximum allowed amount within a given window.
-     * @param window Defines the duration of the rate limiting window.
-     */
-    struct RateLimitConfig {
-        uint32 eid;
-        uint256 limit;
-        uint256 window;
-    }
-=======
-    mapping(uint32 srcEid => RateLimits.Data limit) public inboundRateLimits;
->>>>>>> 8b37469e
 
     // Define an enum to clearly distinguish between inbound and outbound rate limits.
     enum RateLimitDirection {
@@ -111,38 +95,22 @@
         RateLimits.Config[] memory _rateLimitConfigs,
         RateLimitDirection direction
     ) internal virtual {
-<<<<<<< HEAD
-        unchecked {
-            for (uint256 i = 0; i < _rateLimitConfigs.length; i++) {
-                RateLimit storage rateLimit = direction ==
-                    RateLimitDirection.Outbound
-                    ? outboundRateLimits[_rateLimitConfigs[i].eid]
-                    : inboundRateLimits[_rateLimitConfigs[i].eid];
-
-                if (rateLimit.window == 0 && rateLimit.limit == 0) {
-                    eids.push(_rateLimitConfigs[i].eid);
-                }
-
-                // Checkpoint the existing rate limit to not retroactively apply the new decay rate.
-                _checkAndUpdateRateLimit(
-                    _rateLimitConfigs[i].eid,
-                    0,
-                    direction
-                );
-=======
         for (uint256 i = 0; i < _rateLimitConfigs.length; i++) {
             RateLimits.Data storage rateLimit = direction ==
                 RateLimitDirection.Outbound
                 ? outboundRateLimits[_rateLimitConfigs[i].chainId]
                 : inboundRateLimits[_rateLimitConfigs[i].chainId];
 
+            if (rateLimit.window == 0 && rateLimit.limit == 0) {
+                eids.push(_rateLimitConfigs[i].chainId);
+            }
+
             // Checkpoint the existing rate limit to not retroactively apply the new decay rate.
             _checkAndUpdateRateLimit(
                 _rateLimitConfigs[i].chainId,
                 0,
                 direction
             );
->>>>>>> 8b37469e
 
             // Does NOT reset the amountInFlight/lastUpdated of an existing rate limit.
             rateLimit.limit = _rateLimitConfigs[i].limit;
