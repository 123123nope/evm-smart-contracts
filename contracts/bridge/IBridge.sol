--- conflicted
+++ resolved
@@ -48,16 +48,14 @@
     /// @notice Emitted no payload submitted by consortium
     error ConsortiumNotConfirmed();
 
-<<<<<<< HEAD
     /// @notice Emitted when the deposit bridge payload has a version mismatch with the deployed contract.
     error VersionMismatch(uint16 actionVersion, uint16 contractVersion);
-=======
+
     /// @notice Emitted when address is EOA in a case where it shouldn't be.
     error Bridge_AddressIsEOA();
 
     /// @notice Emitted when a rate limit seems to be malformed.
     error MalformedRateLimit();
->>>>>>> c8e6022d
 
     /// @notice Emitted when the deposit absolute commission is changed.
     event DepositAbsoluteCommissionChanged(
