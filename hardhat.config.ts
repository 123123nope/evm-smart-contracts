--- conflicted
+++ resolved
@@ -8,7 +8,6 @@
 import './scripts';
 
 const config: HardhatUserConfig = {
-<<<<<<< HEAD
     gasReporter: {
         enabled: true,
         currency: 'USD',
@@ -21,132 +20,162 @@
             'WBTCMock',
         ],
         L1Etherscan: vars.get('ETHERSCAN_API_KEY', ''),
-=======
-  solidity: {
-    compilers: [
-      {
-        version: "0.8.24",
-        settings: {
-          optimizer: {
-            enabled: true,
-            runs: 200,
-          },
-        },
-      },
-    ],
-  },
-  networks: {
-    // testnets
-    holesky: {
-      loggingEnabled: true,
-      url: vars.get("HOLESKY_RPC", "https://rpc.ankr.com/eth_holesky"),
-      chainId: 17_000,
-      accounts: [
-        vars.get(
-          "TESTNET_DEPLOYER_SK",
-          "0x0000000000000000000000000000000000000000000000000000000000000001",
-        ),
-      ],
-      gas: 8_000_000,
-      gasMultiplier: 1.5,
-      timeout: 180_000,
-    },
-    bscTestnet: {
-      loggingEnabled: true,
-      url: vars.get(
-        "BSC_TESTNET_RPC",
-        "https://bsc-testnet-rpc.publicnode.com",
-      ),
-      chainId: 97,
-      accounts: [
-        vars.get(
-          "TESTNET_DEPLOYER_SK",
-          "0x0000000000000000000000000000000000000000000000000000000000000001",
-        ),
-      ],
-      timeout: 90_000,
-    },
-    mantle_testnet: {
-      loggingEnabled: true,
-      url: vars.get("MANTLE_TESTNET_RPC", "https://rpc.sepolia.mantle.xyz"),
-      chainId: 5003,
-      accounts: [
-        vars.get(
-          "TESTNET_DEPLOYER_SK",
-          "0x0000000000000000000000000000000000000000000000000000000000000001",
-        ),
-      ],
-      timeout: 90_000,
-      gas: 8_000_000,
-    },
-    zircuit_testnet: {
-      loggingEnabled: true,
-      url: vars.get("ZIRCUIT_TESTNET_RPC", "https://zircuit1.p2pify.com/"),
-      chainId: 48899,
-      accounts: [
-        vars.get(
-          "TESTNET_DEPLOYER_SK",
-          "0x0000000000000000000000000000000000000000000000000000000000000001",
-        ),
-      ],
-      timeout: 90_000,
-      gas: 8_000_000,
-    },
-    linea_testnet: {
-      loggingEnabled: true,
-      url: vars.get("LINEA_TESTNET_RPC", "https://rpc.sepolia.linea.build"),
-      chainId: 59141,
-      accounts: [
-        vars.get(
-          "TESTNET_DEPLOYER_SK",
-          "0x0000000000000000000000000000000000000000000000000000000000000001",
-        ),
-      ],
-      timeout: 90_000,
-      gas: 8_000_000,
-    },
-    scroll_testnet: {
-      loggingEnabled: true,
-      url: vars.get(
-        "SCROLL_TESTNET_RPC",
-        "https://rpc.ankr.com/scroll_sepolia_testnet",
-      ),
-      chainId: 534351,
-      accounts: [
-        vars.get(
-          "TESTNET_DEPLOYER_SK",
-          "0x0000000000000000000000000000000000000000000000000000000000000001",
-        ),
-      ],
-      timeout: 90_000,
-      gas: 8_000_000,
-    },
-    okx_testnet: {
-      loggingEnabled: true,
-      url: vars.get("OKX_TESTNET_RPC", "https://testrpc.xlayer.tech"),
-      chainId: 195,
-      accounts: [
-        vars.get(
-          "TESTNET_DEPLOYER_SK",
-          "0x0000000000000000000000000000000000000000000000000000000000000001",
-        ),
-      ],
-      timeout: 90_000,
-      gas: 8_000_000,
-    },
-    baseSepolia: {
-      loggingEnabled: true,
-      url: vars.get("BASE_SEPOLIA_RPC", "https://rpc.ankr.com/base_sepolia"),
-      chainId: 84532,
-      accounts: [
-        vars.get(
-          "TESTNET_DEPLOYER_SK",
-          "0x0000000000000000000000000000000000000000000000000000000000000001",
-        ),
-      ],
-      timeout: 90_000,
-      gas: 8_000_000,
-    },
+    },
+    solidity: {
+        compilers: [
+            {
+                version: '0.8.24',
+                settings: {
+                    optimizer: {
+                        enabled: true,
+                        runs: 200,
+                    },
+                },
+            },
+        ],
+    },
+    networks: {
+        // testnets
+        holesky: {
+            loggingEnabled: true,
+            url: vars.get('HOLESKY_RPC', 'https://rpc.ankr.com/eth_holesky'),
+            chainId: 17_000,
+            accounts: [
+                vars.get(
+                    'TESTNET_DEPLOYER_SK',
+                    '0x0000000000000000000000000000000000000000000000000000000000000001'
+                ),
+            ],
+            gas: 8_000_000,
+            gasMultiplier: 1.5,
+            timeout: 180_000,
+        },
+        sepolia: {
+            loggingEnabled: true,
+            url: vars.get(
+                'SEPOLIA_RPC',
+                'https://ethereum-sepolia-rpc.publicnode.com'
+            ),
+            chainId: 11155111,
+            accounts: [
+                vars.get(
+                    'TESTNET_DEPLOYER_SK',
+                    '0x0000000000000000000000000000000000000000000000000000000000000001'
+                ),
+            ],
+            gas: 8_000_000,
+            gasMultiplier: 1.1,
+            timeout: 180_000,
+        },
+        bscTestnet: {
+            loggingEnabled: true,
+            url: vars.get(
+                'BSC_TESTNET_RPC',
+                'https://bsc-testnet-rpc.publicnode.com'
+            ),
+            chainId: 97,
+            accounts: [
+                vars.get(
+                    'TESTNET_DEPLOYER_SK',
+                    '0x0000000000000000000000000000000000000000000000000000000000000001'
+                ),
+            ],
+            timeout: 90_000,
+        },
+        mantle_testnet: {
+            loggingEnabled: true,
+            url: vars.get(
+                'MANTLE_TESTNET_RPC',
+                'https://rpc.sepolia.mantle.xyz'
+            ),
+            chainId: 5003,
+            accounts: [
+                vars.get(
+                    'TESTNET_DEPLOYER_SK',
+                    '0x0000000000000000000000000000000000000000000000000000000000000001'
+                ),
+            ],
+            timeout: 90_000,
+            gas: 8_000_000,
+        },
+        zircuit_testnet: {
+            loggingEnabled: true,
+            url: vars.get(
+                'ZIRCUIT_TESTNET_RPC',
+                'https://zircuit1.p2pify.com/'
+            ),
+            chainId: 48899,
+            accounts: [
+                vars.get(
+                    'TESTNET_DEPLOYER_SK',
+                    '0x0000000000000000000000000000000000000000000000000000000000000001'
+                ),
+            ],
+            timeout: 90_000,
+            gas: 8_000_000,
+        },
+        linea_testnet: {
+            loggingEnabled: true,
+            url: vars.get(
+                'LINEA_TESTNET_RPC',
+                'https://rpc.sepolia.linea.build'
+            ),
+            chainId: 59141,
+            accounts: [
+                vars.get(
+                    'TESTNET_DEPLOYER_SK',
+                    '0x0000000000000000000000000000000000000000000000000000000000000001'
+                ),
+            ],
+            timeout: 90_000,
+            gas: 8_000_000,
+        },
+        scroll_testnet: {
+            loggingEnabled: true,
+            url: vars.get(
+                'SCROLL_TESTNET_RPC',
+                'https://rpc.ankr.com/scroll_sepolia_testnet'
+            ),
+            chainId: 534351,
+            accounts: [
+                vars.get(
+                    'TESTNET_DEPLOYER_SK',
+                    '0x0000000000000000000000000000000000000000000000000000000000000001'
+                ),
+            ],
+            timeout: 90_000,
+            gas: 8_000_000,
+        },
+        okx_testnet: {
+            loggingEnabled: true,
+            url: vars.get('OKX_TESTNET_RPC', 'https://testrpc.xlayer.tech'),
+            chainId: 195,
+            accounts: [
+                vars.get(
+                    'TESTNET_DEPLOYER_SK',
+                    '0x0000000000000000000000000000000000000000000000000000000000000001'
+                ),
+            ],
+            timeout: 90_000,
+            gas: 8_000_000,
+        },
+        baseSepolia: {
+            loggingEnabled: true,
+            url: vars.get(
+                'BASE_SEPOLIA_RPC',
+                'https://rpc.ankr.com/base_sepolia'
+            ),
+            chainId: 84532,
+            accounts: [
+                vars.get(
+                    'TESTNET_DEPLOYER_SK',
+                    '0x0000000000000000000000000000000000000000000000000000000000000001'
+                ),
+            ],
+            timeout: 90_000,
+            gas: 8_000_000,
+        },
+
     arbitrumSepolia: {
       loggingEnabled: true,
       url: vars.get(
@@ -162,13 +191,64 @@
       ],
       timeout: 90_000,
       gas: 8_000_000,
-    },
-    // mainnets
-    mainnet: {
-      loggingEnabled: true,
-      url: vars.get("MAINNET_RPC", "https://rpc.ankr.com/eth"),
-      chainId: 1,
-      accounts: [
+    },    // mainnets
+        mainnet: {
+            loggingEnabled: true,
+            url: vars.get('MAINNET_RPC', 'https://rpc.ankr.com/eth'),
+            chainId: 1,
+            accounts: [
+                vars.get(
+                    'DEPLOYER_SK',
+                    '0x0000000000000000000000000000000000000000000000000000000000000001'
+                ),
+            ],
+            timeout: 90_000,
+            gas: 8_000_000,
+            gasMultiplier: 1,
+        },
+        mantle: {
+            loggingEnabled: true,
+            url: vars.get('MANTLE_TESTNET_RPC', 'https://mantle.drpc.org'),
+            chainId: 5000,
+            accounts: [
+                vars.get(
+                    'TESTNET_DEPLOYER_SK',
+                    '0x0000000000000000000000000000000000000000000000000000000000000001'
+                ),
+            ],
+            timeout: 90_000,
+            gas: 8_000_000,
+        },
+        linea: {
+            loggingEnabled: true,
+            url: vars.get('LINEA_RPC', 'https://linea.decubate.com'),
+            chainId: 59144,
+            accounts: [
+                vars.get(
+                    'TESTNET_DEPLOYER_SK',
+                    '0x0000000000000000000000000000000000000000000000000000000000000001'
+                ),
+            ],
+            timeout: 90_000,
+            gas: 8_000_000,
+        },
+        bsc: {
+            loggingEnabled: true,
+            url: vars.get('MAINNET_RPC', 'https://bsc-rpc.publicnode.com'),
+            chainId: 56,
+            accounts: [
+                vars.get(
+                    'DEPLOYER_SK',
+                    '0x0000000000000000000000000000000000000000000000000000000000000001'
+                ),
+            ],
+            timeout: 90_000,
+            gas: 8_000_000,
+        },
+        base: {
+            loggingEnabled: true,
+            url: vars.get('BASE_RPC', 'https://rpc.ankr.com/base'),
+            chainId: 8453,accounts: [
         vars.get(
           "DEPLOYER_SK",
           "0x0000000000000000000000000000000000000000000000000000000000000001",
@@ -176,288 +256,11 @@
       ],
       timeout: 90_000,
       gas: 8_000_000,
-      gasMultiplier: 1,
-    },
-    mantle: {
-      loggingEnabled: true,
-      url: vars.get("MANTLE_TESTNET_RPC", "https://mantle.drpc.org"),
-      chainId: 5000,
-      accounts: [
-        vars.get(
-          "TESTNET_DEPLOYER_SK",
-          "0x0000000000000000000000000000000000000000000000000000000000000001",
-        ),
-      ],
-      timeout: 90_000,
-      gas: 8_000_000,
-    },
-    linea: {
-      loggingEnabled: true,
-      url: vars.get("LINEA_RPC", "https://linea.decubate.com"),
-      chainId: 59144,
-      accounts: [
-        vars.get(
-          "TESTNET_DEPLOYER_SK",
-          "0x0000000000000000000000000000000000000000000000000000000000000001",
-        ),
-      ],
-      timeout: 90_000,
-      gas: 8_000_000,
->>>>>>> 27b105a1
-    },
-    solidity: {
-        compilers: [
-            {
-                version: '0.8.24',
-                settings: {
-                    optimizer: {
-                        enabled: true,
-                        runs: 200,
-                    },
-                },
-            },
-        ],
-    },
-<<<<<<< HEAD
-    networks: {
-        // testnets
-        holesky: {
-            loggingEnabled: true,
-            url: vars.get('HOLESKY_RPC', 'https://rpc.ankr.com/eth_holesky'),
-            chainId: 17_000,
-            accounts: [
-                vars.get(
-                    'TESTNET_DEPLOYER_SK',
-                    '0x0000000000000000000000000000000000000000000000000000000000000001'
-                ),
-            ],
-            gas: 8_000_000,
-            gasMultiplier: 1.5,
-            timeout: 180_000,
-        },
-        sepolia: {
-            loggingEnabled: true,
-            url: vars.get(
-                'SEPOLIA_RPC',
-                'https://ethereum-sepolia-rpc.publicnode.com'
-            ),
-            chainId: 11155111,
-            accounts: [
-                vars.get(
-                    'TESTNET_DEPLOYER_SK',
-                    '0x0000000000000000000000000000000000000000000000000000000000000001'
-                ),
-            ],
-            gas: 8_000_000,
-            gasMultiplier: 1.1,
-            timeout: 180_000,
-=======
-    base: {
-      loggingEnabled: true,
-      url: vars.get("BASE_RPC", "https://rpc.ankr.com/base"),
-      chainId: 8453,
-      accounts: [
-        vars.get(
-          "DEPLOYER_SK",
-          "0x0000000000000000000000000000000000000000000000000000000000000001",
-        ),
-      ],
-      timeout: 90_000,
-      gas: 8_000_000,
     },
     arbitrum: {
       loggingEnabled: true,
       url: vars.get("ARBITRUM_RPC", "https://rpc.ankr.com/base"),
       chainId: 42161,
-      accounts: [
-        vars.get(
-          "DEPLOYER_SK",
-          "0x0000000000000000000000000000000000000000000000000000000000000001",
-        ),
-      ],
-      timeout: 90_000,
-      gas: 8_000_000,
-    },
-  },
-  etherscan: {
-    customChains: [
-      // testnets
-      {
-        network: "scroll_testnet",
-        chainId: 534351,
-        urls: {
-          apiURL: "https://api-sepolia.scrollscan.com/api",
-          browserURL: "https://sepolia.scrollscan.com/address",
->>>>>>> 27b105a1
-        },
-        bscTestnet: {
-            loggingEnabled: true,
-            url: vars.get(
-                'BSC_TESTNET_RPC',
-                'https://bsc-testnet-rpc.publicnode.com'
-            ),
-            chainId: 97,
-            accounts: [
-                vars.get(
-                    'TESTNET_DEPLOYER_SK',
-                    '0x0000000000000000000000000000000000000000000000000000000000000001'
-                ),
-            ],
-            timeout: 90_000,
-        },
-        mantle_testnet: {
-            loggingEnabled: true,
-            url: vars.get(
-                'MANTLE_TESTNET_RPC',
-                'https://rpc.sepolia.mantle.xyz'
-            ),
-            chainId: 5003,
-            accounts: [
-                vars.get(
-                    'TESTNET_DEPLOYER_SK',
-                    '0x0000000000000000000000000000000000000000000000000000000000000001'
-                ),
-            ],
-            timeout: 90_000,
-            gas: 8_000_000,
-        },
-        zircuit_testnet: {
-            loggingEnabled: true,
-            url: vars.get(
-                'ZIRCUIT_TESTNET_RPC',
-                'https://zircuit1.p2pify.com/'
-            ),
-            chainId: 48899,
-            accounts: [
-                vars.get(
-                    'TESTNET_DEPLOYER_SK',
-                    '0x0000000000000000000000000000000000000000000000000000000000000001'
-                ),
-            ],
-            timeout: 90_000,
-            gas: 8_000_000,
-        },
-        linea_testnet: {
-            loggingEnabled: true,
-            url: vars.get(
-                'LINEA_TESTNET_RPC',
-                'https://rpc.sepolia.linea.build'
-            ),
-            chainId: 59141,
-            accounts: [
-                vars.get(
-                    'TESTNET_DEPLOYER_SK',
-                    '0x0000000000000000000000000000000000000000000000000000000000000001'
-                ),
-            ],
-            timeout: 90_000,
-            gas: 8_000_000,
-        },
-        scroll_testnet: {
-            loggingEnabled: true,
-            url: vars.get(
-                'SCROLL_TESTNET_RPC',
-                'https://rpc.ankr.com/scroll_sepolia_testnet'
-            ),
-            chainId: 534351,
-            accounts: [
-                vars.get(
-                    'TESTNET_DEPLOYER_SK',
-                    '0x0000000000000000000000000000000000000000000000000000000000000001'
-                ),
-            ],
-            timeout: 90_000,
-            gas: 8_000_000,
-        },
-        okx_testnet: {
-            loggingEnabled: true,
-            url: vars.get('OKX_TESTNET_RPC', 'https://testrpc.xlayer.tech'),
-            chainId: 195,
-            accounts: [
-                vars.get(
-                    'TESTNET_DEPLOYER_SK',
-                    '0x0000000000000000000000000000000000000000000000000000000000000001'
-                ),
-            ],
-            timeout: 90_000,
-            gas: 8_000_000,
-        },
-        baseSepolia: {
-            loggingEnabled: true,
-            url: vars.get(
-                'BASE_SEPOLIA_RPC',
-                'https://rpc.ankr.com/base_sepolia'
-            ),
-            chainId: 84532,
-            accounts: [
-                vars.get(
-                    'TESTNET_DEPLOYER_SK',
-                    '0x0000000000000000000000000000000000000000000000000000000000000001'
-                ),
-            ],
-            timeout: 90_000,
-            gas: 8_000_000,
-        },
-
-<<<<<<< HEAD
-        // mainnets
-        mainnet: {
-            loggingEnabled: true,
-            url: vars.get('MAINNET_RPC', 'https://rpc.ankr.com/eth'),
-            chainId: 1,
-            accounts: [
-                vars.get(
-                    'DEPLOYER_SK',
-                    '0x0000000000000000000000000000000000000000000000000000000000000001'
-                ),
-            ],
-            timeout: 90_000,
-            gas: 8_000_000,
-            gasMultiplier: 1,
-        },
-        mantle: {
-            loggingEnabled: true,
-            url: vars.get('MANTLE_TESTNET_RPC', 'https://mantle.drpc.org'),
-            chainId: 5000,
-            accounts: [
-                vars.get(
-                    'TESTNET_DEPLOYER_SK',
-                    '0x0000000000000000000000000000000000000000000000000000000000000001'
-                ),
-            ],
-            timeout: 90_000,
-            gas: 8_000_000,
-        },
-        linea: {
-            loggingEnabled: true,
-            url: vars.get('LINEA_RPC', 'https://linea.decubate.com'),
-            chainId: 59144,
-            accounts: [
-                vars.get(
-                    'TESTNET_DEPLOYER_SK',
-                    '0x0000000000000000000000000000000000000000000000000000000000000001'
-                ),
-            ],
-            timeout: 90_000,
-            gas: 8_000_000,
-        },
-        bsc: {
-            loggingEnabled: true,
-            url: vars.get('MAINNET_RPC', 'https://bsc-rpc.publicnode.com'),
-            chainId: 56,
-            accounts: [
-                vars.get(
-                    'DEPLOYER_SK',
-                    '0x0000000000000000000000000000000000000000000000000000000000000001'
-                ),
-            ],
-            timeout: 90_000,
-            gas: 8_000_000,
-        },
-        base: {
-            loggingEnabled: true,
-            url: vars.get('BASE_RPC', 'https://rpc.ankr.com/base'),
-            chainId: 8453,
             accounts: [
                 vars.get(
                     'DEPLOYER_SK',
@@ -547,7 +350,8 @@
             mantle_testnet: vars.get('MANTLE_API_KEY', ''),
             linea_testnet: vars.get('LINEA_API_KEY', ''),
             okx_testnet: vars.get('OKX_API_KEY', ''),
-
+            baseSepolia: vars.get('BASE_API_KEY', ''),
+            arbitrumSepolia: vars.get("ARBITRUM_API_KEY", ""),
             // mainnets
             mainnet: vars.get('ETHERSCAN_API_KEY', ''),
             bsc: vars.get('BSCSCAN_API_KEY', ''),
@@ -555,45 +359,12 @@
             zircuit: vars.get('ZIRCUIT_API_KEY', ''),
             linea: vars.get('LINEA_API_KEY', ''),
             mantle: vars.get('MANTLE_API_KEY', ''),
-            baseSepolia: vars.get('BASE_API_KEY', ''),
+            base: vars.get("BASE_API_KEY", ""),
+            arbitrum: vars.get("ARBITRUM_API_KEY", "")
         },
     },
     sourcify: {
         enabled: false,
-=======
-      mantle_testnet: vars.get(
-        "MANTLE_API_KEY",
-        "GR8NHBNI8GJFNNA221QDU87TYVCSDMZEJX",
-      ),
-      linea_testnet: vars.get(
-        "LINEA_API_KEY",
-        "HTRRV2ZFFSR8RAPMNXJMWEV131ABPUH19A",
-      ),
-      okx_testnet: vars.get(
-        "OKX_API_KEY",
-        "f2245a5a-1f4c-47fa-b006-31d98eefc7a4",
-      ),
-      base: vars.get("BASE_API_KEY", ""),
-      arbitrum: vars.get("ARBITRUM_API_KEY", ""),
-      // mainnets
-      mainnet: vars.get(
-        "ETHERSCAN_API_KEY",
-        "PP5CDPZBG6AF6FBGE9CJNYGCRYXYN549M1",
-      ),
-      bsc: vars.get("BSCSCAN_API_KEY", "UI7BPX1FHRXIUBSW95UPW6MYIPKM696HV6"),
-      scroll: vars.get(
-        "SCROLLSCAN_API_KEY",
-        "2CU7WCW6WCWKG5I7Y12PYYB921ETWH3PZP",
-      ),
-      zircuit: vars.get(
-        "ZIRCUIT_API_KEY",
-        "006A14771D1AF73D736D10F008030F9079",
-      ),
-      linea: vars.get("LINEA_API_KEY", "HTRRV2ZFFSR8RAPMNXJMWEV131ABPUH19A"),
-      mantle: vars.get("MANTLE_API_KEY", "GR8NHBNI8GJFNNA221QDU87TYVCSDMZEJX"),
-      baseSepolia: vars.get("BASE_API_KEY", ""),
-      arbitrumSepolia: vars.get("ARBITRUM_API_KEY", ""),
->>>>>>> 27b105a1
     },
 };
 
