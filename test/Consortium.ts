--- conflicted
+++ resolved
@@ -5,20 +5,11 @@
   deployContract,
   getSignersWithPrivateKeys,
   getPayloadForAction,
-<<<<<<< HEAD
   NEW_VALSET, DEPOSIT_BRIDGE_ACTION, signDepositBridgePayload, signNewValSetPayload, encode, getUncomprPubkey
-=======
-  NEW_VALSET, 
-  DEPOSIT_BRIDGE_ACTION, 
-  signDepositBridgePayload, 
-  signNewValSetPayload
->>>>>>> 43897ce3
 } from "./helpers";
 import type { HardhatEthersSigner } from "@nomicfoundation/hardhat-ethers/signers";
 import { Consortium } from "../typechain-types";
 import { SnapshotRestorer } from "@nomicfoundation/hardhat-network-helpers/src/helpers/takeSnapshot";
-import {before} from "mocha";
-import {hexlify} from "ethers";
 
 describe("Consortium", function () {
   let deployer: HardhatEthersSigner,
