--- conflicted
+++ resolved
@@ -1,6 +1,5 @@
 import { config, ethers, upgrades } from "hardhat";
 import { HardhatEthersSigner } from "@nomicfoundation/hardhat-ethers/signers";
-<<<<<<< HEAD
 import { LBTC, WBTCMock, Bascule } from "../typechain-types";
 import {AddressLike, BaseContract, Contract, Signer, Signature} from "ethers";
 
@@ -8,9 +7,6 @@
   publicKey: string;
   privateKey: string;
 }
-=======
-import { BaseContract, Contract, Signer, Signature } from "ethers";
->>>>>>> 43897ce3
 
 export const CHAIN_ID = ethers.zeroPadValue("0x7A69", 32);
 
@@ -33,7 +29,7 @@
 ): string {
   const signingKey = new ethers.SigningKey(signer.privateKey);
   const signature = signingKey.sign(message);
-  
+
   return signature.serialized;
 }
 
@@ -113,6 +109,7 @@
   signers: HardhatEthersSigner[],
   signatures: boolean[],
   payload: string,
+  cutV: boolean = true,
 ): Promise<{
   payload: string;
   payloadHash: string;
@@ -125,19 +122,19 @@
 
   const hash = ethers.sha256(payload);
 
-  const signaturesArray = (await Promise.all(signers.map(async(signer, index) => {
+  const signaturesArray = await Promise.all(signers.map(async(signer, index) => {
     if (!signatures[index]) return "0x";
 
-<<<<<<< HEAD
-    const signingKey = new ethers.SigningKey((signer as Signer).privateKey);
+    const signingKey = new ethers.SigningKey(signer.privateKey);
     const signature = signingKey.sign(hash);
-    return signature.serialized.slice(0, 130); // remove V from each sig to follow real consortium
-  })))
-=======
-    return rawSign(signer, hash);
+
+    const sig = rawSign(signer, hash);
+    if (cutV) {
+      return signature.serialized.slice(0, 130); // remove V from each sig to follow real consortium
+    }
+    return signature.serialized;
   }));
->>>>>>> 43897ce3
-  
+
   return {
     payload: payload,
     payloadHash: hash,
@@ -214,7 +211,6 @@
   return { v: signatureObj.v, r: signatureObj.r, s: signatureObj.s };
 }
 
-<<<<<<< HEAD
 export function getUncomprPubkey(signer: HardhatEthersSigner) {
   const raw = ethers.getBytes((signer as Signer).publicKey);
 
@@ -224,7 +220,8 @@
   unc.set(raw, 1);
 
   return ethers.hexlify(unc);
-=======
+}
+
 export async function getFeeTypedMessage(
   signer: HardhatEthersSigner,
   verifyingContract: string,
@@ -250,5 +247,4 @@
   const message = {chainId, fee, expiry};
 
   return signer.signTypedData(domain, types, message);
->>>>>>> 43897ce3
 }