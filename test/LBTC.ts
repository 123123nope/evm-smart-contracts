--- conflicted
+++ resolved
@@ -1,106 +1,75 @@
-<<<<<<< HEAD
-import {ethers, upgrades} from "hardhat";
-import {expect} from "chai";
-import {takeSnapshot} from "@nomicfoundation/hardhat-toolbox/network-helpers";
-import {signData} from "./helpers";
-import type {HardhatEthersSigner} from "@nomicfoundation/hardhat-ethers/signers";
-import {LBTC} from "../typechain-types";
-import {SnapshotRestorer} from "@nomicfoundation/hardhat-network-helpers/src/helpers/takeSnapshot";
+import { config, ethers, upgrades } from "hardhat";
+import { expect } from "chai";
+import { takeSnapshot } from "@nomicfoundation/hardhat-toolbox/network-helpers";
+import { signData } from "./helpers";
+import type { HardhatEthersSigner } from "@nomicfoundation/hardhat-ethers/signers";
+import { LBTC } from "../typechain-types";
+import { SnapshotRestorer } from "@nomicfoundation/hardhat-network-helpers/src/helpers/takeSnapshot";
 
 async function init(owner: HardhatEthersSigner) {
   console.log("=== LBTC");
   const LBTC = await ethers.getContractFactory("LBTC");
   const lbtc = (await upgrades.deployProxy(LBTC, [owner.address])) as LBTC;
   await lbtc.waitForDeployment();
-  return {lbtc};
+  return { lbtc };
 }
 
 describe("LBTC", function () {
-
-  let owner: HardhatEthersSigner, signer1: HardhatEthersSigner, signer2: HardhatEthersSigner, signer3: HardhatEthersSigner;
+  let owner: HardhatEthersSigner,
+    signer1: HardhatEthersSigner,
+    signer2: HardhatEthersSigner,
+    signer3: HardhatEthersSigner;
+  let signers;
   let lbtc: LBTC;
   let snapshot: SnapshotRestorer;
 
-  before(async function() {
+  before(async function () {
     [owner, signer1, signer2, signer3] = await ethers.getSigners();
+    const signers = [owner, signer1, signer2, signer3];
+    const mnemonic = ethers.Mnemonic.fromPhrase(
+      config.networks.hardhat.accounts.mnemonic
+    );
+    for (let i = 0; i < signers.length; i++) {
+      const wallet = ethers.HDNodeWallet.fromMnemonic(
+        mnemonic,
+        `m/44'/60'/0'/0/${i}`
+      );
+      if (wallet.address === signers[i].address) {
+        signers[i].privateKey = wallet.privateKey;
+      }
+    }
     const result = await init(owner);
     lbtc = result.lbtc;
     snapshot = await takeSnapshot();
-  })
+  });
 
   describe("Deployment", function () {
-    before(async function(){
+    before(async function () {
       await snapshot.restore();
-    })
-=======
-import { loadFixture } from "@nomicfoundation/hardhat-toolbox/network-helpers";
-import { expect } from "chai";
-import { ethers, upgrades, config } from "hardhat";
-import { signData } from "../scripts/helpers/crypto";
-
-describe("LBTC", function () {
-  async function deployFixture() {
-    const [owner] = await ethers.getSigners();
-
-    const accounts = config.networks.hardhat.accounts;
-    // supports only mnemonic
-    const rootWallet = ethers.Wallet.fromPhrase(
-      Array.isArray(accounts) ? "" : accounts.mnemonic
-    );
-    const signer = rootWallet.deriveChild(999);
-
-    const lbtc = await upgrades.deployProxy(
-      await ethers.getContractFactory("LBTC"),
-      [signer.address]
-    );
-    await lbtc.waitForDeployment();
-
-    return { lbtc, owner, signer };
-  }
-
-  describe("Deployment", function () {
-    it("Should set right owner (deployer)", async function () {
-      const { lbtc, owner } = await loadFixture(deployFixture);
->>>>>>> d44f1314
+    });
 
     it("Should set right consortium", async function () {
       expect(await lbtc.owner()).to.equal(owner.address);
     });
-
-    it("Should set right consortium", async function () {
-      const { lbtc, signer } = await loadFixture(deployFixture);
-
-      expect(await lbtc.consortium()).to.equal(signer.address);
-    });
   });
 
   describe("Mint", function () {
-<<<<<<< HEAD
-    before(async function(){
+    before(async function () {
       await snapshot.restore();
-    })
-=======
-    describe("Signature", function () {
-      it("Should mint successfully", async function () {
-        const { lbtc, owner, signer } = await loadFixture(deployFixture);
->>>>>>> d44f1314
+    });
 
     it("Should mint successfully", async function () {
       const amount = 100_000_000n; // 1 BTC
+      const signedHH = await signData(owner.privateKey, {
+        to: owner.address,
+        amount,
+      });
 
-<<<<<<< HEAD
-      const signed = await signData(owner, {to: owner.address, amount});
-=======
-        const signed = await signData(signer, {
-          to: await owner.getAddress(),
-          amount,
-          chainId: (await ethers.provider.getNetwork()).chainId,
-        });
->>>>>>> d44f1314
+      await expect(lbtc.connect(owner).mint(signedHH.data, signedHH.signature))
+        .to.emit(lbtc, "Transfer")
+        .withArgs(ethers.ZeroAddress, owner.address, amount);
 
-      expect(lbtc.mint(signed.data, signed.signature))
-          .to.emit(lbtc, "Transfer")
-          .withArgs(ethers.ZeroAddress, owner.address, amount);
+      console.log(await lbtc.balanceOf(owner.address));
     });
   });
 });