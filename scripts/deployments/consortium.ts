import { task } from 'hardhat/config';
import { DEFAULT_PROXY_FACTORY } from '../helpers/constants';
import { create3 } from '../helpers/create3Deployment';
<<<<<<< HEAD
=======

/*
 * After deployment:
 * 1. Set initial validator set
 */
>>>>>>> b10cc2c0

task('deploy-consortium', 'Deploys the Consortium contract via create3')
    .addParam('ledgerNetwork', 'The network name of ledger', 'mainnet')
    .addParam('admin', 'The address of the owner')
    .addParam(
        'proxyFactoryAddr',
        'The ProxyFactory address',
        DEFAULT_PROXY_FACTORY
    )
    .setAction(async (taskArgs, hre) => {
        const { ledgerNetwork, admin, proxyFactoryAddr } = taskArgs;

        await create3(
            'Consortium',
            [admin],
            proxyFactoryAddr,
            ledgerNetwork,
            admin,
            hre
        );
    });<|MERGE_RESOLUTION|>--- conflicted
+++ resolved
@@ -1,14 +1,11 @@
 import { task } from 'hardhat/config';
 import { DEFAULT_PROXY_FACTORY } from '../helpers/constants';
 import { create3 } from '../helpers/create3Deployment';
-<<<<<<< HEAD
-=======
 
 /*
  * After deployment:
  * 1. Set initial validator set
  */
->>>>>>> b10cc2c0
 
 task('deploy-consortium', 'Deploys the Consortium contract via create3')
     .addParam('ledgerNetwork', 'The network name of ledger', 'mainnet')
