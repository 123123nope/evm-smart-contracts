--- conflicted
+++ resolved
@@ -1,7 +1,4 @@
-<<<<<<< HEAD
 export * from './ownership';
-=======
 export * from './blacklist';
->>>>>>> 418e8c0d
 export * from './deployments';
 export * from './setup';